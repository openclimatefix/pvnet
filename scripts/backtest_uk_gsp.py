"""
A script to run backtest for PVNet and the summation model for UK regional and national

Use:

- This script uses hydra to construct the config, just like in `run.py`. So you need to make sure
  that the data config is set up appropriate for the model being run in this script
- The PVNet and summation model checkpoints; the time range over which to make predictions are made;
  and the output directory where the results near the top of the script as hard coded user
  variables. These should be changed.


```
python backtest_uk_gsp.py
```

"""

try:
    import torch.multiprocessing as mp

    mp.set_start_method("spawn", force=True)
    mp.set_sharing_strategy("file_system")
except RuntimeError:
    pass

import logging
import os
import sys

import hydra
import numpy as np
import pandas as pd
import torch
import xarray as xr
from ocf_datapipes.batch import (
    BatchKey,
    NumpyBatch,
    batch_to_tensor,
    copy_batch_to_device,
)
from ocf_datapipes.config.load import load_yaml_configuration
from ocf_datapipes.load import OpenGSP
from ocf_datapipes.training.common import _get_datapipes_dict
from ocf_datapipes.training.pvnet_all_gsp import construct_sliced_data_pipeline, create_t0_datapipe
from ocf_datapipes.utils.consts import ELEVATION_MEAN, ELEVATION_STD
from omegaconf import DictConfig

# TODO: Having this script rely on pvnet_app sets up a circular dependency. The function
# `preds_to_dataarray()` should probably be moved here
from pvnet_app.utils import preds_to_dataarray
from torch.utils.data import DataLoader
from torch.utils.data.datapipes.iter import IterableWrapper
from tqdm import tqdm

from pvnet.load_model import get_model_from_checkpoints

# ------------------------------------------------------------------
# USER CONFIGURED VARIABLES
output_dir = "/mnt/disks/extra_batches/test_backtest"

# Local directory to load the PVNet checkpoint from. By default this should pull the best performing
# checkpoint on the val set
model_chckpoint_dir = "/home/jamesfulton/repos/PVNet/checkpoints/q911tei5"

# Local directory to load the summation model checkpoint from. By default this should pull the best
# performing checkpoint on the val set. If set to None a simple sum is used instead
summation_chckpoint_dir = (
    "/home/jamesfulton/repos/PVNet_summation/checkpoints/pvnet_summation/73oa4w9t"
)

# Forecasts will be made for all available init times between these
start_datetime = "2022-05-08 00:00"
end_datetime = "2022-05-08 00:30"

# ------------------------------------------------------------------
# SET UP LOGGING

logger = logging.getLogger(__name__)
logging.basicConfig(stream=sys.stdout, level=logging.INFO)

# ------------------------------------------------------------------
# DERIVED VARIABLES

# This will run on GPU if it exists
device = torch.device("cuda" if torch.cuda.is_available() else "cpu")

# ------------------------------------------------------------------
# GLOBAL VARIABLES

# The frequency of the GSP data
FREQ_MINS = 30

# When sun as elevation below this, the forecast is set to zero
MIN_DAY_ELEVATION = 0

# All regional GSP IDs - not including national which is treated separately
ALL_GSP_IDS = np.arange(1, 318)

# ------------------------------------------------------------------
# FUNCTIONS


def get_gsp_ds(config_path: str) -> xr.Dataset:
    """Load GSP data from the path in the data config.

    Args:
        config_path: Path to the data configuration file

    Returns:
        xarray.Dataset of PVLive truths and capacities
    """

    config = load_yaml_configuration(config_path)
    gsp_datapipe = OpenGSP(gsp_pv_power_zarr_path=config.input_data.gsp.gsp_zarr_path)
    ds_gsp = next(iter(gsp_datapipe))

    return ds_gsp


def get_available_t0_times(start_datetime, end_datetime, config_path):
    """Filter a list of t0 init-times to those for which all required input data is available.

    Args:
        start_datetime: First potential t0 time
        end_datetime: Last potential t0 time
        config_path: Path to data config file

    Returns:
        pandas.DatetimeIndex of the init-times available for required inputs
    """

    start_datetime = pd.Timestamp(start_datetime)
    end_datetime = pd.Timestamp(end_datetime)
    # Open all the input data so we can check what of the potential data init times we have input
    # data for
    datapipes_dict = _get_datapipes_dict(config_path, production=False)

    # Pop out the config file
    config = datapipes_dict.pop("config")

    # We are going to abuse the `create_t0_datapipe()` function to find the init-times in
    # potential_init_times which we have input data for. To do this, we will feed in some fake GSP
    # data which has the potential_init_times as timestamps. This is a bit hacky but works for now

    # Set up init-times we would like to make predictions for
    potential_init_times = pd.date_range(start_datetime, end_datetime, freq=f"{FREQ_MINS}min")

    # We buffer the potential init-times so that we don't lose any init-times from the
    # start and end. Again this is a hacky step
    history_duration = pd.Timedelta(config.input_data.gsp.history_minutes, "min")
    forecast_duration = pd.Timedelta(config.input_data.gsp.forecast_minutes, "min")
    buffered_potential_init_times = pd.date_range(
        start_datetime - history_duration, end_datetime + forecast_duration, freq=f"{FREQ_MINS}min"
    )

    ds_fake_gsp = buffered_potential_init_times.to_frame().to_xarray().rename({"index": "time_utc"})
    ds_fake_gsp = ds_fake_gsp.rename({0: "gsp_pv_power_mw"})
    ds_fake_gsp = ds_fake_gsp.expand_dims("gsp_id", axis=1)
    ds_fake_gsp = ds_fake_gsp.assign_coords(
        gsp_id=[0],
        x_osgb=("gsp_id", [0]),
        y_osgb=("gsp_id", [0]),
    )
    ds_fake_gsp = ds_fake_gsp.gsp_pv_power_mw.astype(float) * 1e-18

    # Overwrite the GSP data which is already in the datapipes dict
    datapipes_dict["gsp"] = IterableWrapper([ds_fake_gsp])

    # Use create_t0_datapipe to get datapipe of init-times
    t0_datapipe = create_t0_datapipe(
        datapipes_dict,
        configuration=config,
        shuffle=False,
    )

    # Create a full list of available init-times
    available_init_times = pd.to_datetime([t0 for t0 in t0_datapipe])

    logger.info(
        f"{len(available_init_times)} out of {len(potential_init_times)} "
        "requested init-times have required input data"
    )

    return available_init_times


def get_times_datapipe(config_path):
    """Create init-time datapipe

    Args:
        config_path: Path to data config file

    Returns:
        Datapipe: A Datapipe yielding init-times
    """

<<<<<<< HEAD
    # Set up ID location query object
    ds_gsp = get_gsp_ds(config_path)
    GSPLocationLookup(ds_gsp.x_osgb, ds_gsp.y_osgb)

=======
>>>>>>> 16c9b5e7
    # Filter the init-times to times we have all input data for
    available_target_times = get_available_t0_times(
        start_datetime,
        end_datetime,
        config_path,
    )
    num_t0s = len(available_target_times)

    # Save the init-times which predictions are being made for. This is really helpful to check
    # whilst the backtest is running since it takes a long time. This lets you see what init-times
    # the backtest will end up producing
    available_target_times.to_frame().to_csv(f"{output_dir}/t0_times.csv")

    # Create times datapipe so each worker receives 317 copies of the same datetime for its batch
    t0_datapipe = IterableWrapper(available_target_times)
    t0_datapipe = t0_datapipe.sharding_filter()

    t0_datapipe = t0_datapipe.set_length(num_t0s)

    return t0_datapipe


class ModelPipe:
    """A class to conveniently make and process predictions from batches"""

    def __init__(self, model, summation_model, ds_gsp: xr.Dataset):
        """A class to conveniently make and process predictions from batches

        Args:
            model: PVNet GSP level model
            summation_model: Summation model to make national forecast from GSP level forecasts
            ds_gsp:xarray dataset of PVLive true values and capacities
        """
        self.model = model
        self.summation_model = summation_model
        self.ds_gsp = ds_gsp

    def predict_batch(self, batch: NumpyBatch) -> xr.Dataset:
        """Run the batch through the model and compile the predictions into an xarray DataArray

        Args:
            batch: A batch of samples with inputs for each GSP for the same init-time

        Returns:
            xarray.Dataset of all GSP and national forecasts for the batch
        """

        # Unpack some variables from the batch
        id0 = batch[BatchKey.gsp_t0_idx]
        t0 = batch[BatchKey.gsp_time_utc].cpu().numpy().astype("datetime64[s]")[0, id0]
        n_valid_times = len(batch[BatchKey.gsp_time_utc][0, id0 + 1 :])
        ds_gsp = self.ds_gsp
        model = self.model
        summation_model = self.summation_model

        # Get valid times for this forecast
        valid_times = pd.to_datetime(
            [t0 + np.timedelta64((i + 1) * FREQ_MINS, "m") for i in range(n_valid_times)]
        )

        # Get effective capacities for this forecast
        gsp_capacities = ds_gsp.effective_capacity_mwp.sel(
            time_utc=t0, gsp_id=slice(1, None)
        ).values
        national_capacity = ds_gsp.effective_capacity_mwp.sel(time_utc=t0, gsp_id=0).item()

        # Get the solar elevations. We need to un-normalise these from the values in the batch
        elevation = batch[BatchKey.gsp_solar_elevation] * ELEVATION_STD + ELEVATION_MEAN
        # We only need elevation mask for forecasted values, not history
        elevation = elevation[:, id0 + 1 :]

        # Make mask dataset for sundown
        da_sundown_mask = xr.DataArray(
            data=elevation < MIN_DAY_ELEVATION,
            dims=["gsp_id", "target_datetime_utc"],
            coords=dict(
                gsp_id=ALL_GSP_IDS,
                target_datetime_utc=valid_times,
            ),
        )

        with torch.no_grad():
            # Run batch through model to get 0-1 predictions for all GSPs
            device_batch = copy_batch_to_device(batch_to_tensor(batch), device)
            y_normed_gsp = model(device_batch).detach().cpu().numpy()

        da_normed_gsp = preds_to_dataarray(y_normed_gsp, model, valid_times, ALL_GSP_IDS)

        # Multiply normalised forecasts by capacities and clip negatives
        da_abs_gsp = da_normed_gsp.clip(0, None) * gsp_capacities[:, None, None]

        # Apply sundown mask
        da_abs_gsp = da_abs_gsp.where(~da_sundown_mask).fillna(0.0)

        # Make national predictions using summation model
        if summation_model is not None:
            with torch.no_grad():
                # Construct sample for the summation model
                summation_inputs = {
                    "pvnet_outputs": torch.Tensor(y_normed_gsp[np.newaxis]).to(device),
                    "effective_capacity": (
                        torch.Tensor(gsp_capacities / national_capacity)
                        .to(device)
                        .unsqueeze(0)
                        .unsqueeze(-1)
                    ),
                }

                # Run batch through the summation model
                y_normed_national = (
                    summation_model(summation_inputs).detach().squeeze().cpu().numpy()
                )

            # Convert national predictions to DataArray
            da_normed_national = preds_to_dataarray(
                y_normed_national[np.newaxis], summation_model, valid_times, gsp_ids=[0]
            )

            # Multiply normalised forecasts by capacities and clip negatives
            da_abs_national = da_normed_national.clip(0, None) * national_capacity

            # Apply sundown mask - All GSPs must be masked to mask national
            da_abs_national = da_abs_national.where(~da_sundown_mask.all(dim="gsp_id")).fillna(0.0)

        # If no summation model, make national predictions using simple sum
        else:
            da_abs_national = (
                da_abs_gsp.sum(dim="gsp_id")
                .expand_dims(dim="gsp_id", axis=0)
                .assign_coords(gsp_id=[0])
            )

        # Concat the regional GSP and national predictions
        da_abs_all = xr.concat([da_abs_national, da_abs_gsp], dim="gsp_id")
        ds_abs_all = da_abs_all.to_dataset(name="hindcast")

        ds_abs_all = ds_abs_all.expand_dims(dim="init_time_utc", axis=0).assign_coords(
            init_time_utc=[t0]
        )

        return ds_abs_all


def get_datapipe(config_path: str) -> NumpyBatch:
    """Construct datapipe yielding batches of concurrent samples for all GSPs

    Args:
        config_path: Path to the data configuration file

    Returns:
        NumpyBatch: Concurrent batch of samples for each GSP
    """

    # Construct location and init-time datapipes
    t0_datapipe = get_times_datapipe(config_path)

    # Construct sample datapipes
    data_pipeline = construct_sliced_data_pipeline(
        config_path,
        t0_datapipe,
    )

    # Convert to tensor for model
    data_pipeline = data_pipeline.map(batch_to_tensor).set_length(len(t0_datapipe))

    return data_pipeline


@hydra.main(config_path="../configs", config_name="config.yaml", version_base="1.2")
def main(config: DictConfig):
    """Runs the backtest"""

    dataloader_kwargs = dict(
        shuffle=False,
        batch_size=None,
        sampler=None,
        batch_sampler=None,
        # Number of workers set in the config file
        num_workers=config.datamodule.num_workers,
        collate_fn=None,
        pin_memory=False,
        drop_last=False,
        timeout=0,
        worker_init_fn=None,
        prefetch_factor=config.datamodule.prefetch_factor,
        persistent_workers=False,
    )

    # Set up output dir
    os.makedirs(output_dir)

    # Create concurrent batch datapipe
    # Each batch includes a sample for each of the 317 GSPs for a single init-time
    batch_pipe = get_datapipe(config.datamodule.configuration)
    num_batches = len(batch_pipe)

    # Load the GSP data as an xarray object
    ds_gsp = get_gsp_ds(config.datamodule.configuration)

    # Create a dataloader for the concurrent batches and use multiprocessing
    dataloader = DataLoader(batch_pipe, **dataloader_kwargs)

    # Load the PVNet model and summation model
    model, *_ = get_model_from_checkpoints([model_chckpoint_dir], val_best=True)
    model = model.eval().to(device)
    if summation_chckpoint_dir is None:
        summation_model = None
    else:
        summation_model, *_ = get_model_from_checkpoints([summation_chckpoint_dir], val_best=True)
        summation_model = summation_model.eval().to(device)

    # Create object to make predictions for each input batch
    model_pipe = ModelPipe(model, summation_model, ds_gsp)

    # Loop through the batches
    pbar = tqdm(total=num_batches)
    for i, batch in zip(range(num_batches), dataloader):
        # Make predictions for the init-time
        ds_abs_all = model_pipe.predict_batch(batch)

        t0 = ds_abs_all.init_time_utc.values[0]

        # Save the predictioons
        filename = f"{output_dir}/{t0}.nc"
        ds_abs_all.to_netcdf(filename)

        pbar.update()

    # Close down
    pbar.close()
    del dataloader


if __name__ == "__main__":
    main()<|MERGE_RESOLUTION|>--- conflicted
+++ resolved
@@ -195,13 +195,6 @@
         Datapipe: A Datapipe yielding init-times
     """
 
-<<<<<<< HEAD
-    # Set up ID location query object
-    ds_gsp = get_gsp_ds(config_path)
-    GSPLocationLookup(ds_gsp.x_osgb, ds_gsp.y_osgb)
-
-=======
->>>>>>> 16c9b5e7
     # Filter the init-times to times we have all input data for
     available_target_times = get_available_t0_times(
         start_datetime,
