--- conflicted
+++ resolved
@@ -1,10 +1,4 @@
-<<<<<<< HEAD
 """Script to migrate old trained PVNet models (v4.1) to current version"""
-from huggingface_hub import HfApi
-
-import yaml
-=======
->>>>>>> f6d6d56e
 import datetime
 import os
 
