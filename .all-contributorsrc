--- conflicted
+++ resolved
@@ -98,17 +98,19 @@
       ]
     },
     {
-<<<<<<< HEAD
       "login": "tmi",
       "name": "tmi",
       "avatar_url": "https://avatars.githubusercontent.com/u/147159?v=4",
       "profile": "https://github.com/tmi",
-=======
+      "contributions": [
+        "code"
+      ]
+    },
+    {
       "login": "carderne",
       "name": "Chris Arderne",
       "avatar_url": "https://avatars.githubusercontent.com/u/19817302?v=4",
       "profile": "https://rdrn.me/",
->>>>>>> 781a30d0
       "contributions": [
         "code"
       ]
