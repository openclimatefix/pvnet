--- conflicted
+++ resolved
@@ -48,11 +48,9 @@
 ## Results
 
 The coarsening data does seem to improve the experiments results in the first 10 hours of the forecast.
-<<<<<<< HEAD
 DA forecast looks very similar. Note the 0 hour forecast has a large amount of variation. 
-=======
-DA forecast looks very similar.
->>>>>>> a5e000f5
+
+
 
 Still spike results in the individual runs. 
 
@@ -76,4 +74,4 @@
 ![](mae_step_smooth.png "mae_steps")
 
 I think its worth noting the model traing MAE is around `3`% and the validation MAE is about `7`%, so there is good reason to believe that the model is over fit to the trianing set. 
-It would be good to plot some of the trainin examples, to see if they are less spiky. +It would be good to plot some of the trainin examples, to see if they are less spiky. 
