--- conflicted
+++ resolved
@@ -428,7 +428,6 @@
 def trainer_cfg():
     def _make(trainer_dict):
         return OmegaConf.create({"trainer": trainer_dict})
-<<<<<<< HEAD
     return _make
 
 
@@ -528,7 +527,4 @@
             },
             "save_all_validation_results": False,
         }
-    return build
-=======
-    return _make
->>>>>>> 76c2192b
+    return build