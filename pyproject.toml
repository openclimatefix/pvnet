--- conflicted
+++ resolved
@@ -6,11 +6,7 @@
 license={file="LICENCE"}
 
 dependencies = [
-<<<<<<< HEAD
-    "ocf_data_sampler==0.0.54",
-=======
     "ocf_data_sampler==0.1.2",
->>>>>>> 3f769ea5
     "ocf_datapipes>=3.3.34",
     "ocf_ml_metrics>=0.0.11",
     "numpy",
