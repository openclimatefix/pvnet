--- conflicted
+++ resolved
@@ -177,12 +177,7 @@
     # ---------------------------------------------------------------------------
     # 0. If inference datetime is None, round down to last 30 minutes
     if t0 is None:
-<<<<<<< HEAD
         t0 = pd.Timestamp.now(tz='UTC').replace(tzinfo=None).floor(timedelta(minutes=30))
-=======
-        t0 = pd.Timestamp.now(tz="UTC").replace(tzinfo=None).floor(timedelta(minutes=30))
-
->>>>>>> 08244d60
     else:
         t0 = pd.to_datetime(t0).floor(timedelta(minutes=30))
         
