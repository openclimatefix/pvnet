--- conflicted
+++ resolved
@@ -9,21 +9,11 @@
 from pyaml_env import parse_config
 
 from pvnet.models.ensemble import Ensemble
-<<<<<<< HEAD
-
-# TODO
-# These variables can be imported from pvnet.utils after PR #416 is merged
-DATA_CONFIG_NAME = "data_config.yaml"
-MODEL_CONFIG_NAME = "model_config.yaml"
-DATAMODULE_CONFIG_NAME = "datamodule_config.yaml"
-=======
-from pvnet.models.multimodal.unimodal_teacher import Model as UMTModel
 from pvnet.utils import (
     DATA_CONFIG_NAME,
     DATAMODULE_CONFIG_NAME,
     MODEL_CONFIG_NAME,
 )
->>>>>>> cc02b140
 
 
 def get_model_from_checkpoints(
@@ -48,12 +38,6 @@
     datamodule_configs = []
 
     for path in checkpoint_dir_paths:
-<<<<<<< HEAD
-=======
-        # Load the model
-        model_config = parse_config(f"{path}/{MODEL_CONFIG_NAME}")
->>>>>>> cc02b140
-
         # Load lightning training module
         model_config = parse_config(f"{path}/{MODEL_CONFIG_NAME}")
         lightning_module = hydra.utils.instantiate(model_config)
@@ -74,14 +58,10 @@
 
         # Extract the model from the lightning module
         models.append(lightning_module.model)
+        model_configs.append(model_config["model"])
 
-<<<<<<< HEAD
-        # Extract the model config
-        model_configs.append(model_config["model"])
-=======
         # Check for data config
         data_config = f"{path}/{DATA_CONFIG_NAME}"
->>>>>>> cc02b140
 
         # Store the data config used for the model
         data_config = f"{path}/{DATA_CONFIG_NAME}"
@@ -90,11 +70,7 @@
         else:
             raise FileNotFoundError(f"File {data_config} does not exist")
 
-<<<<<<< HEAD
         # Check for datamodule config
-=======
-        # check for datamodule config
->>>>>>> cc02b140
         datamodule_config = f"{path}/{DATAMODULE_CONFIG_NAME}"
         if os.path.isfile(datamodule_config):
             datamodule_configs.append(datamodule_config)
