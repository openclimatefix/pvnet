"""Encoder modules for the satellite/NWP data based on 3D concolutions.
"""

import torch
from torch import nn

from pvnet.models.late_fusion.encoders.basic_blocks import (
    AbstractNWPSatelliteEncoder,
    ResidualConv3dBlock,
)


class DefaultPVNet(AbstractNWPSatelliteEncoder):
    """This is the original encoding module used in PVNet, with a few minor tweaks."""

    def __init__(
        self,
        sequence_length: int,
        image_size_pixels: int,
        in_channels: int,
        out_features: int,
        number_of_conv3d_layers: int = 4,
        conv3d_channels: int = 32,
        fc_features: int = 128,
        spatial_kernel_size: int = 3,
        temporal_kernel_size: int = 3,
        padding: int | tuple[int, ...] = (1, 0, 0),
<<<<<<< HEAD
        stride: int | tuple[int, ...] = 1
=======
>>>>>>> cdbec805
    ):
        """This is the original encoding module used in PVNet, with a few minor tweaks.

        Args:
            sequence_length: The time sequence length of the data.
            image_size_pixels: The spatial size of the image. Assumed square.
            in_channels: Number of input channels.
            out_features: Number of output features.
            number_of_conv3d_layers: Number of convolution 3d layers that are used.
            conv3d_channels: Number of channels used in each conv3d layer.
            fc_features: number of output nodes out of the hidden fully connected layer.
            spatial_kernel_size: The spatial size of the kernel used in the conv3d layers.
            temporal_kernel_size: The temporal size of the kernel used in the conv3d layers.
            padding: The padding used in the conv3d layers. If an int, the same padding
                is used in all dimensions. The dimensions are (time, space, space)
            stride: The stride used in conv3d layers. If an int, the same stride is used
                in all dimensions
        """

        super().__init__(sequence_length, image_size_pixels, in_channels, out_features)

        if isinstance(padding, int):
            padding = (padding, padding, padding)

        if isinstance(stride, int):
            stride = (stride, stride, stride)
        
        # Check that the output shape of the convolutional layers will be at least 1x1
        cnn_spatial_output_size = image_size_pixels

        for _ in range(number_of_conv3d_layers):
            cnn_spatial_output_size = (
                cnn_spatial_output_size - spatial_kernel_size + 2 * padding[1]
                ) // stride[1] + 1
            
        if not (cnn_spatial_output_size >= 1):
            raise ValueError(
                f"cannot use this many conv3d layers ({number_of_conv3d_layers}) with this input "
                f"spatial size ({image_size_pixels})"
            )

        cnn_sequence_length = (
            sequence_length
            - ((temporal_kernel_size - 2 * padding[0]) - 1) * number_of_conv3d_layers
        )

        conv_layers = []

        conv_layers += [
            nn.Conv3d(
                in_channels=in_channels,
                out_channels=conv3d_channels,
                kernel_size=(temporal_kernel_size, spatial_kernel_size, spatial_kernel_size),
                padding=padding,
                stride=stride,
            ),
            nn.ELU(),
        ]
        for _ in range(0, number_of_conv3d_layers - 1):
            conv_layers += [
                nn.Conv3d(
                    in_channels=conv3d_channels,
                    out_channels=conv3d_channels,
                    kernel_size=(temporal_kernel_size, spatial_kernel_size, spatial_kernel_size),
                    padding=padding,
                    stride=stride,
                ),
                nn.ELU(),
            ]

        self.conv_layers = nn.Sequential(*conv_layers)

        # Calculate the size of the output of the 3D convolutional layers
        cnn_output_size = conv3d_channels * cnn_spatial_output_size**2 * cnn_sequence_length

        self.final_block = nn.Sequential(
            nn.Linear(in_features=cnn_output_size, out_features=fc_features),
            nn.ELU(),
            nn.Linear(in_features=fc_features, out_features=out_features),
            nn.ELU(),
        )

    def forward(self, x: torch.Tensor) -> torch.Tensor:
        """Run model forward"""
        out = self.conv_layers(x)
        out = out.reshape(x.shape[0], -1)
        return self.final_block(out)


class ResConv3DNet(AbstractNWPSatelliteEncoder):
    """3D convolutional network based on ResNet architecture.

    The residual blocks are implemented based on the best performing block in [1].

    Sources:
        [1] https://arxiv.org/pdf/1603.05027.pdf
    """

    def __init__(
        self,
        sequence_length: int,
        image_size_pixels: int,
        in_channels: int,
        out_features: int,
        hidden_channels: int = 32,
        n_res_blocks: int = 4,
        res_block_layers: int = 2,
        batch_norm: bool = True,
        dropout_frac: float = 0.0,
    ):
        """Fully connected deep network based on ResNet architecture.

        Args:
            sequence_length: The time sequence length of the data.
            image_size_pixels: The spatial size of the image. Assumed square.
            in_channels: Number of input channels.
            out_features: Number of output features.
            hidden_channels: Number of channels in middle hidden layers.
            n_res_blocks: Number of residual blocks to use.
            res_block_layers: Number of Conv3D layers used in each residual block.
            batch_norm: Whether to include batch normalisation.
            dropout_frac: Probability of an element to be zeroed in the residual pathways.
        """
        super().__init__(sequence_length, image_size_pixels, in_channels, out_features)

        model = [
            nn.Conv3d(
                in_channels=in_channels,
                out_channels=hidden_channels,
                kernel_size=(3, 3, 3),
                padding=(1, 1, 1),
            ),
        ]

        for i in range(n_res_blocks):
            model.extend(
                [
                    ResidualConv3dBlock(
                        in_channels=hidden_channels,
                        n_layers=res_block_layers,
                        dropout_frac=dropout_frac,
                        batch_norm=batch_norm,
                    ),
                    nn.AvgPool3d((1, 2, 2), stride=(1, 2, 2)),
                ]
            )

        # Calculate the size of the output of the 3D convolutional layers
        final_im_size = image_size_pixels // (2**n_res_blocks)
        cnn_output_size = hidden_channels * sequence_length * final_im_size * final_im_size

        model.extend(
            [
                nn.ELU(),
                nn.Flatten(start_dim=1, end_dim=-1),
                nn.Linear(in_features=cnn_output_size, out_features=out_features),
                nn.ELU(),
            ]
        )

        self.model = nn.Sequential(*model)

    def forward(self, x: torch.Tensor) -> torch.Tensor:
        """Run model forward"""
        return self.model(x)<|MERGE_RESOLUTION|>--- conflicted
+++ resolved
@@ -25,10 +25,7 @@
         spatial_kernel_size: int = 3,
         temporal_kernel_size: int = 3,
         padding: int | tuple[int, ...] = (1, 0, 0),
-<<<<<<< HEAD
-        stride: int | tuple[int, ...] = 1
-=======
->>>>>>> cdbec805
+        stride: int | tuple[int, ...] = 1,
     ):
         """This is the original encoding module used in PVNet, with a few minor tweaks.
 
