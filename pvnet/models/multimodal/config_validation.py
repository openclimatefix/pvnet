"""Validation functions for Multimodal configuration"""

import logging
<<<<<<< HEAD
import numpy as np
from typing import Any, Type
=======
from typing import Any, Type

import numpy as np
>>>>>>> 3edea573
from ocf_data_sampler.torch_datasets.sample.base import NumpyBatch

logger = logging.getLogger(__name__)


def _check_key(
    cfg: dict[str, Any],
    key: str,
    required: bool = True,
    expected_type: Type | None = None,
    warn_on_type_mismatch: bool = False,
    context: str = "Configuration",
) -> None:
    """
    Checks for the presence and optionally the type of a key in the config dictionary.

    Logs a warning on type mismatch if warn_on_type_mismatch is True, otherwise
    raises TypeError.

    Args:
        cfg: The configuration dictionary.
        key: The key to check within the dictionary.
        required: If True, raises KeyError if the key is missing. Defaults to True.
        expected_type (Type | None): The expected type object (e.g., str, int, dict)
            for the key's value. If None, type is not checked. Defaults to None.
        warn_on_type_mismatch: If True and expected_type is provided, logs a
            warning on type mismatch instead of raising TypeError. Defaults to False.
        context: String describing the context for error/warning messages

    Raises:
        KeyError: If `required` is True and the `key` is missing from `cfg`.
        TypeError: If `expected_type` is provided, the value associated with `key`
                   in `cfg` does not match the `expected_type`, and
                   `warn_on_type_mismatch` is False.
    """
    if key not in cfg:
        if required:
            raise KeyError(f"{context} missing required key: '{key}'")
        else:
            return

    value: Any = cfg[key]
    # Type validation
    if expected_type is not None and not isinstance(value, expected_type):
        message = (
            f"{context} key '{key}' expected type {expected_type.__name__}, "
            f"found {type(value).__name__}."
        )
        # Non critical and critical type mismatches
        if warn_on_type_mismatch:
            logger.warning(message)
        else:
            raise TypeError(message)


def _check_dict_section(
    cfg: dict[str, Any],
    section_name: str,
    required: bool = True,
    check_target: bool = True,
    check_sub_items_target: bool = False,
) -> dict[str, Any] | None:
    """
    Validates a configuration section expected to be a dictionary.

    Args:
        cfg: The main configuration dictionary.
        section_name: The key of the section to validate within `cfg`.
        required: If True, raises KeyError if the section is missing.
        check_target: If True, checks for a '_target_' key directly within the
                      section dictionary (if `check_sub_items_target` is False).
                      Defaults to True.
        check_sub_items_target: If True, assumes the section dictionary contains
                                further dictionaries as values and checks for
                                '_target_' within those sub-dictionaries.
                                Defaults to False.

    Returns:
        dict[str, Any] | None: The section dictionary if validation passes.
            Returns None if the section is optional (`required=False`) and is
            missing from `cfg`.

    Raises:
        KeyError: If `required` is True and the section `section_name` is missing
                  from `cfg`, or if `check_target` or `check_sub_items_target`
                  is True and the required '_target_' key(s) are missing.
        TypeError: If the section identified by `section_name` is not a dictionary,
                   or if `check_sub_items_target` is True and any sub-item is
                   not a dictionary.
    """
    if section_name not in cfg:
        if required:
            raise KeyError(f"Configuration missing required section: '{section_name}'")
        else:
            return None

    section_content: Any = cfg.get(section_name)

    # Ensure section follows dict structure
    if not isinstance(section_content, dict):
        raise TypeError(
            f"Config section '{section_name}' must be a dictionary, "
            f"found {type(section_content).__name__}."
        )

    if not section_content and not required:
        logger.warning(f"Optional config section '{section_name}' is present but empty.")
        return section_content

    if check_sub_items_target:
        if not section_content and required:
             raise KeyError(
                 f"Required config section '{section_name}' is empty and requires sub-items "
                 f"with '_target_' keys."
             )
        for source, sub_config in section_content.items():
            if not isinstance(sub_config, dict):
                raise TypeError(
                    f"Config for source '{source}' in '{section_name}' "
                    f"must be a dictionary, found {type(sub_config).__name__}."
                )
            if "_target_" not in sub_config:
                raise KeyError(
                    f"Source '{source}' in section '{section_name}' "
                    f"missing required sub-key: '_target_'"
                )
    elif check_target:
        if "_target_" not in section_content:
            raise KeyError(
                f"Config section '{section_name}' is missing required "
                f"sub-key: '_target_'"
            )

    return section_content


def _check_time_parameter(
    cfg: dict[str, Any],
    param_name: str,
    owner_key: str,
    required_if_owner_present: bool = True,
) -> None:
    """
    Checking for time params.
<<<<<<< HEAD
    
=======

>>>>>>> 3edea573
    Verifies the presence and type (expects int, warns otherwise) of a time
    parameter (`param_name`) if the feature enabling it (`owner_key`) is present
    and truthy in the configuration.

    Args:
        cfg: The main configuration dictionary.
        param_name: The name of the time parameter key (e.g., 'sat_history_minutes').
        owner_key: The key indicating the associated feature is enabled
                   (e.g., 'sat_encoder'). The check proceeds if `cfg.get(owner_key)`
                   evaluates to True.
        required_if_owner_present: If True, raises KeyError if the `owner_key` is
                                   present/truthy but the `param_name` key is
                                   missing from `cfg`. If False, logs a warning
                                   instead. Defaults to True.

    Raises:
        KeyError: If the `owner_key` is present/truthy in `cfg`,
                  `required_if_owner_present` is True, and the `param_name` key
                  is missing from `cfg`.
    """

    # Only if associated feature / encoder is configured and enabled
    if owner_key in cfg and cfg.get(owner_key):
        context = f"Config includes '{owner_key}'"
        if param_name not in cfg:
            message = f"{context} but is missing '{param_name}'."
            if required_if_owner_present:
                raise KeyError(message)
            else:
                logger.warning(f"{message} (Action: May use default value if applicable).")
        else:
            _check_key(
                cfg,
                param_name,
                required=False,
                expected_type=int,
                warn_on_type_mismatch=True,
                context=f"Parameter '{param_name}' associated with '{owner_key}'",
            )


def _validate_nwp_specifics(cfg: dict[str, Any], nwp_section: dict[str, Any]) -> None:
    """
    Checks for the presence and structure of required NWP time parameters.

<<<<<<< HEAD
    Checks specifically 'nwp_history_minutes', 'nwp_forecast_minutes') and ensures 
    their keys match sources defined in the 'nwp_encoders_dict'. Logs warnings for 
=======
    Checks specifically 'nwp_history_minutes', 'nwp_forecast_minutes') and ensures
    their keys match sources defined in the 'nwp_encoders_dict'. Logs warnings for
>>>>>>> 3edea573
    an empty NWP source list or non-integer time values.

    Args:
        cfg: The main configuration dictionary.
        nwp_section: The validated 'nwp_encoders_dict' section content (must be
                     a dictionary, potentially empty).

    Raises:
        KeyError: If required NWP time parameter keys ('nwp_history_minutes',
                  'nwp_forecast_minutes') are missing when `nwp_section` has sources.
        TypeError: If 'nwp_history_minutes' or 'nwp_forecast_minutes' exist but
                   are not dictionaries.
        ValueError: If the keys within 'nwp_history_minutes' or
                    'nwp_forecast_minutes' do not exactly match the keys (NWP sources)
                    present in `nwp_section`.
    """
    nwp_sources: list[str] = list(nwp_section.keys())
    if not nwp_sources:
        logger.warning("'nwp_encoders_dict' is defined but contains no NWP sources.")
        return

    context = f"Config includes 'nwp_encoders_dict' with sources: {nwp_sources}"
    _check_key(cfg, "nwp_history_minutes", required=True, expected_type=dict, context=context)
    _check_key(cfg, "nwp_forecast_minutes", required=True, expected_type=dict, context=context)

    nwp_hist_times: dict[str, Any] = cfg["nwp_history_minutes"]
    nwp_forecast_times: dict[str, Any] = cfg["nwp_forecast_minutes"]

    hist_keys: set[str] = set(nwp_hist_times.keys())
    forecast_keys: set[str] = set(nwp_forecast_times.keys())
    encoder_keys: set[str] = set(nwp_sources)

    # Verify time params are provided for specifically defined NWP sources
    if hist_keys != encoder_keys:
        missing_in_hist = encoder_keys - hist_keys
        extra_in_hist = hist_keys - encoder_keys
        raise ValueError(
            f"Keys in 'nwp_history_minutes' {hist_keys} do not match sources "
            f"in 'nwp_encoders_dict' {encoder_keys}. "
            f"Missing: {missing_in_hist}, Extra: {extra_in_hist}"
        )
    if forecast_keys != encoder_keys:
        missing_in_forecast = encoder_keys - forecast_keys
        extra_in_forecast = forecast_keys - encoder_keys
        raise ValueError(
            f"Keys in 'nwp_forecast_minutes' {forecast_keys} do not match sources "
            f"in 'nwp_encoders_dict' {encoder_keys}. "
            f"Missing: {missing_in_forecast}, Extra: {extra_in_forecast}"
        )

    # Check time param values are integers
    _check_dict_values_are_int(nwp_hist_times, "nwp_history_minutes")
    _check_dict_values_are_int(nwp_forecast_times, "nwp_forecast_minutes")


def _check_output_quantiles_config(cfg: dict[str, Any], context: str = "Top Level") -> None:
    """
    Validates the 'output_quantiles' configuration parameter.
<<<<<<< HEAD
    
=======

>>>>>>> 3edea573
    Ensures it exists, is a non-empty list or tuple, and contains only numeric values.

    Args:
        cfg: The configuration dictionary containing 'output_quantiles'.
        context: String describing the context for error messages (e.g., 'Top Level').
                 Defaults to "Top Level".

    Raises:
        KeyError: If 'output_quantiles' key is missing.
        TypeError: If 'output_quantiles' is not a list or tuple, or if any element
                   within it is not an int or float.
        ValueError: If 'output_quantiles' is an empty list or tuple.
    """
    _check_key(cfg, "output_quantiles", required=True, expected_type=(list, tuple), context=context)
    quantiles = cfg["output_quantiles"]
    if not quantiles:
        raise ValueError(f"{context}: 'output_quantiles' list cannot be empty.")
    for i, q_value in enumerate(quantiles):
        if not isinstance(q_value, (int, float)):
             raise TypeError(
                 f"{context}: Element {i} in 'output_quantiles' must be a number, "
                 f"found {type(q_value).__name__}."
            )


def _check_dict_values_are_int(
<<<<<<< HEAD
    data: dict[str, Any], 
=======
    data: dict[str, Any],
>>>>>>> 3edea573
    dict_name: str,
) -> None:
    """
    Checks if all values in a dictionary are integers, logs warning otherwise.
    """
    _check_dict_values_type(data, dict_name, int, False)


def _check_convnet_encoder_params(
    cfg: dict[str, Any],
    section_key: str,
    context: str,
    source_key: str | None = None,
) -> None:
    """
    Validates parameters specific to ConvNet encoders.
    """
    convnet_params = [
<<<<<<< HEAD
        "in_channels", "out_features", "number_of_conv3d_layers", 
=======
        "in_channels", "out_features", "number_of_conv3d_layers",
>>>>>>> 3edea573
        "conv3d_channels", "image_size_pixels"
    ]
    _check_encoder_params(cfg, section_key, context, convnet_params, source_key)


def _check_attention_encoder_params(cfg: dict[str, Any], section_key: str, context: str) -> None:
    """
    Validates parameters specific to Attention-based encoders.
    """
    attention_params = [
        "num_sites", "out_features", "num_heads", "kdim", "id_embed_dim"
    ]
    _check_encoder_params(cfg, section_key, context, attention_params, None)
<<<<<<< HEAD
=======


def _get_encoder_config(
    cfg: dict[str, Any],
    section_key: str,
    context: str,
    source_key: str | None = None
) -> dict[str, Any]:
    """
    Retrieves encoder configuration, handling both direct and nested configurations.
>>>>>>> 3edea573


def _get_encoder_config(
    cfg: dict[str, Any],
    section_key: str,
    context: str,
    source_key: str | None = None
) -> dict[str, Any]:
    """
    Retrieves encoder configuration, handling both direct and nested configurations.
    
    Args:
        cfg: The main configuration dictionary.
        section_key: The key within `cfg` that points to the encoder configuration.
        context: Context string for error messages.
        source_key: Optional key for nested configurations.
<<<<<<< HEAD
        
=======

>>>>>>> 3edea573
    Returns:
        The encoder configuration dictionary.
    """
    encoder_config: dict[str, Any] | None = None
    if source_key:
        section_dict = cfg.get(section_key)
        if isinstance(section_dict, dict):
            encoder_config = section_dict.get(source_key)
        if encoder_config is None:
            raise KeyError(
                f"{context}: Cannot find valid source config at "
                f"cfg['{section_key}']['{source_key}']."
            )
    else:
        encoder_config = cfg.get(section_key)

    if not isinstance(encoder_config, dict):
        raise TypeError(f"{context}: Encoder configuration must be a dictionary.")
    
    return encoder_config

<<<<<<< HEAD

def _check_positive_int_param(
    config: dict[str, Any],
    param_name: str,
    context: str
) -> None:
    """
    Checks if a parameter exists, is an integer, and is positive.
    
    Args:
        config: The configuration dictionary.
        param_name: The parameter name to check.
        context: Context string for error messages.
    """
    _check_key(config, param_name, required=True, expected_type=int, context=context)
    if config[param_name] <= 0:
        raise ValueError(f"{context}: '{param_name}' must be positive.")


def _check_encoder_params(
    cfg: dict[str, Any],
    section_key: str,
    context: str,
    param_names: list[str],
    source_key: str | None = None
) -> None:
    """
    Generic encoder parameter validation function.
    
    Args:
        cfg: The main configuration dictionary.
        section_key: The key within `cfg` that points to the encoder configuration.
        context: A string describing the context for error messages.
        param_names: List of parameter names to validate as positive integers.
        source_key: An optional key for nested configurations.
    """
    encoder_config = _get_encoder_config(cfg, section_key, context, source_key)
    
=======
    return encoder_config


def _check_positive_int_param(
    config: dict[str, Any],
    param_name: str,
    context: str
) -> None:
    """
    Checks if a parameter exists, is an integer, and is positive.

    Args:
        config: The configuration dictionary.
        param_name: The parameter name to check.
        context: Context string for error messages.
    """
    _check_key(config, param_name, required=True, expected_type=int, context=context)
    if config[param_name] <= 0:
        raise ValueError(f"{context}: '{param_name}' must be positive.")


def _check_encoder_params(
    cfg: dict[str, Any],
    section_key: str,
    context: str,
    param_names: list[str],
    source_key: str | None = None
) -> None:
    """
    Generic encoder parameter validation function.

    Args:
        cfg: The main configuration dictionary.
        section_key: The key within `cfg` that points to the encoder configuration.
        context: A string describing the context for error messages.
        param_names: List of parameter names to validate as positive integers.
        source_key: An optional key for nested configurations.
    """
    encoder_config = _get_encoder_config(cfg, section_key, context, source_key)

>>>>>>> 3edea573
    for param_name in param_names:
        _check_positive_int_param(encoder_config, param_name, context)


def _check_dict_values_type(
    data: dict[str, Any],
    dict_name: str,
    expected_type: Type,
    error_on_mismatch: bool = False
) -> None:
    """
    Check if all values in dictionary match expected type.
<<<<<<< HEAD
    
=======

>>>>>>> 3edea573
    Args:
        data: The dictionary whose values to check.
        dict_name: Name of the dictionary for error messages.
        expected_type: The expected type for all values.
        error_on_mismatch: If True, raise TypeError on mismatch instead of warning.
    """
    for source, value in data.items():
        if not isinstance(value, expected_type):
            message = (
                f"'{dict_name}' for source '{source}' expected {expected_type.__name__}, "
                f"found {type(value).__name__}."
            )
            if error_on_mismatch:
                raise TypeError(message)
            else:
                logger.warning(message)


def _validate_static_config(cfg: dict[str, Any]) -> None:
    """
    Performs static validation of the Multimodal configuration dictionary structure and types.
    (Keep existing docstring but update purpose slightly if needed)

    Raises:
        KeyError, TypeError, ValueError: If static configuration rules are violated.
    """
    _check_output_quantiles_config(cfg, context="Top Level")

    _check_key(
        cfg,
        "forecast_minutes",
        required=True,
        expected_type=int,
        warn_on_type_mismatch=True,
    )
    _check_key(
<<<<<<< HEAD
        cfg, 
        "history_minutes", 
        required=True, 
        expected_type=int, 
=======
        cfg,
        "history_minutes",
        required=True,
        expected_type=int,
>>>>>>> 3edea573
        warn_on_type_mismatch=True,
    )
    _check_key(
        cfg,
        "min_sat_delay_minutes",
        required=False,
        expected_type=int,
        warn_on_type_mismatch=True,
    )

    _check_key(cfg, "nwp_interval_minutes", required=False, expected_type=dict)

    if "nwp_interval_minutes" in cfg and isinstance(cfg.get("nwp_interval_minutes"), dict):
         _check_dict_values_are_int(cfg["nwp_interval_minutes"], "nwp_interval_minutes")

    _check_key(cfg, "embedding_dim", required=False, expected_type=int)
    _check_key(cfg, "include_sun", required=False, expected_type=bool)
    _check_key(cfg, "include_gsp_yield_history", required=False, expected_type=bool)
    _check_key(cfg, "add_image_embedding_channel", required=False, expected_type=bool)

    _check_dict_section(cfg, "output_network", required=True, check_target=True)
    _check_dict_section(cfg, "optimizer", required=True, check_target=True)

    # Satellite Encoder
    sat_section = _check_dict_section(cfg, "sat_encoder", required=False, check_target=True)

    _check_time_parameter(
<<<<<<< HEAD
        cfg, 
        "sat_history_minutes",
        owner_key="sat_encoder", 
        required_if_owner_present=True,
    )
    
=======
        cfg,
        "sat_history_minutes",
        owner_key="sat_encoder",
        required_if_owner_present=True,
    )

>>>>>>> 3edea573
    if sat_section:
        _check_convnet_encoder_params(cfg, section_key="sat_encoder", context="sat_encoder")

    # PV Encoder
    pv_section = _check_dict_section(cfg, "pv_encoder", required=False, check_target=True)

    _check_time_parameter(
<<<<<<< HEAD
        cfg, 
        "pv_history_minutes", 
        owner_key="pv_encoder", 
=======
        cfg,
        "pv_history_minutes",
        owner_key="pv_encoder",
>>>>>>> 3edea573
        required_if_owner_present=True,
    )

    if pv_section:
        _check_attention_encoder_params(cfg, section_key="pv_encoder", context="pv_encoder")

    # NWP Encoders
    nwp_section = _check_dict_section(
<<<<<<< HEAD
        cfg, 
        "nwp_encoders_dict", 
        required=False, 
=======
        cfg,
        "nwp_encoders_dict",
        required=False,
>>>>>>> 3edea573
        check_sub_items_target=True,
    )

    if nwp_section is not None:
        _validate_nwp_specifics(cfg, nwp_section)
        for source in nwp_section.keys():
             _check_convnet_encoder_params(
                cfg=cfg,
                section_key="nwp_encoders_dict",
                context=f"nwp_encoders_dict[{source}]",
                source_key=source
            )


def _get_time_steps(
    hist_mins: int,
    forecast_mins: int,
    interval: int
) -> tuple:
    """Calculates history and forecast time steps including t0 for history."""
    if interval <= 0:
        raise ValueError("Time interval must be positive")
    hist_steps = int(hist_mins) // interval + 1
    forecast_steps = int(forecast_mins) // interval
    return hist_steps, forecast_steps


def _check_batch_size_consistency(
    current_batch_size: int | None,
    arr: np.ndarray,
    name: str
) -> int:
    """Checks array batch size and consistency with previous modalities."""
    actual_size = arr.shape[0]
    if actual_size <= 0:
        raise ValueError(f"{name} batch dimension has size <= 0: {actual_size}")

    if current_batch_size is None:
        logger.debug(f"Inferred batch size: {actual_size} from {name}")
        return actual_size
    elif current_batch_size != actual_size:
        raise ValueError(
            f"Batch size mismatch for {name}: expected {current_batch_size}, got {actual_size}"
        )
    else:
        return current_batch_size


def _get_modality_interval(
    cfg: dict,
    modality_key_base: str,
    default_interval_minutes: int
) -> int:
    """Gets the time interval for a modality, checking config first, then using default."""
    config_key = f"{modality_key_base}_time_resolution_minutes"
    interval = cfg.get(config_key)

    if interval is not None:
        if isinstance(interval, int) and interval > 0:
            logger.debug(f"Using interval from config key '{config_key}': {interval}")
            return interval
        else:
            logger.warning(
                f"Config key '{config_key}' found but is not a positive integer ({interval}). "
                f"Falling back to default interval {default_interval_minutes}."
            )

    logger.debug(f"Using default interval for {modality_key_base}: {default_interval_minutes}")
    return default_interval_minutes


def validate(
    numpy_batch: NumpyBatch,
    multimodal_config: dict,
    default_interval_minutes: int = 5,
) -> None:
    """
    Validates a data batch's shapes against the multimodal configuration.

    Retrieves time intervals for shape calculation by looking for specific keys
    in `multimodal_config` (e.g., 'satellite_time_resolution_minutes') first,
    then falling back to `default_interval_minutes`. NWP intervals are read
    from `nwp_interval_minutes` in the config.

    Args:
        numpy_batch: NumpyBatch object (dictionary) containing NumPy arrays for modalities.
        multimodal_config: The multimodal configuration dictionary.
        default_interval_minutes: Default time resolution used if modality-specific
                                   resolution is not found in the config.

    Raises:
        KeyError, TypeError, ValueError: If config is invalid or batch shapes mismatch.
    """

    try:
        _validate_static_config(multimodal_config)
    except (KeyError, TypeError, ValueError) as e:
        logger.error(f"Configuration validation failed: {e}")
        raise

    logger.info("Validating batch data shapes against configuration")
    cfg = multimodal_config
    batch_size: int | None = None

    if "sat_encoder" in cfg and cfg.get("sat_encoder"):
        key = "satellite_actual"
        if key not in numpy_batch: raise KeyError(f"Batch missing '{key}' data")
        data = numpy_batch[key]
        if not isinstance(data, np.ndarray): raise TypeError(f"'{key}' data must be np.ndarray")

        interval = _get_modality_interval(cfg, key, default_interval_minutes)

        sat_cfg = _get_encoder_config(cfg, "sat_encoder", "sat_encoder")
        h = w = sat_cfg["image_size_pixels"]
        c = sat_cfg["in_channels"]
        hist_steps, _ = _get_time_steps(cfg["sat_history_minutes"], 0, interval)
        expected_shape = (hist_steps, c, h, w)

        if data.ndim != 5 or data.shape[1:] != expected_shape:
            raise ValueError(f"'{key}' shape error using interval {interval}. Expected B x {expected_shape}, Got {data.shape}")
        batch_size = _check_batch_size_consistency(batch_size, data, key)

    if "nwp_encoders_dict" in cfg and cfg.get("nwp_encoders_dict"):
            key = "nwp"
            if key not in numpy_batch: raise KeyError(f"Batch missing '{key}' data dict")
            nwp_batch_data = numpy_batch[key]
            if not isinstance(nwp_batch_data, dict): raise TypeError(f"'{key}' data must be a dict")

            nwp_cfg_dict = cfg["nwp_encoders_dict"]
            config_sources = set(nwp_cfg_dict.keys())
            batch_sources = set(nwp_batch_data.keys())

            if not config_sources.issubset(batch_sources):
                missing_in_batch = config_sources - batch_sources
                raise KeyError(f"NWP data in batch is missing configured sources: {missing_in_batch}")

            extra_in_batch = batch_sources - config_sources
            if extra_in_batch:
                logger.warning(f"NWP data in batch contains extra sources not in config: {extra_in_batch}. These will be ignored by validation.")

            nwp_hist_mins = cfg["nwp_history_minutes"]
            nwp_forecast_mins = cfg["nwp_forecast_minutes"]
            nwp_intervals = cfg["nwp_interval_minutes"]

            for source in config_sources:
                if source not in nwp_batch_data or not isinstance(nwp_batch_data[source], dict):
                    raise TypeError(f"NWP data for configured source '{source}' is missing or not a dict in batch.")
                source_nwp_dict = nwp_batch_data[source]

                try:
                    source_data_array = next(v for v in source_nwp_dict.values() if isinstance(v, np.ndarray) and v.ndim > 0)
                except StopIteration:
                    raise TypeError(f"NWP source '{source}' dict in batch contains no suitable numpy array for validation.")

                source_cfg = _get_encoder_config(cfg, "nwp_encoders_dict", f"nwp[{source}]", source_key=source)
                h = w = source_cfg["image_size_pixels"]
                c = source_cfg["in_channels"]
                interval = nwp_intervals[source]
                if not isinstance(interval, int) or interval <= 0:
                    raise ValueError(f"NWP interval for source '{source}' must be a positive integer in config, got {interval}.")
                hist_steps, forecast_steps = _get_time_steps(nwp_hist_mins[source], nwp_forecast_mins[source], interval)
                expected_shape = (hist_steps + forecast_steps, c, h, w)

                if source_data_array.ndim != 5 or source_data_array.shape[1:] != expected_shape:
                    raise ValueError(f"NWP source '{source}' shape error using interval {interval}. Expected B x {expected_shape}, Got {source_data_array.shape}")

                batch_size = _check_batch_size_consistency(batch_size, source_data_array, f"{key}[{source}]")

    if "pv_encoder" in cfg and cfg.get("pv_encoder"):
        key = "pv"
        if key not in numpy_batch: raise KeyError(f"Batch missing '{key}' data")
        data = numpy_batch[key]
        if not isinstance(data, np.ndarray): raise TypeError(f"'{key}' data must be np.ndarray")

        interval = _get_modality_interval(cfg, key, default_interval_minutes)

        pv_cfg = _get_encoder_config(cfg, "pv_encoder", "pv_encoder")
        num_sites = pv_cfg["num_sites"]
        hist_steps, _ = _get_time_steps(cfg["pv_history_minutes"], 0, interval)
        expected_shape = (hist_steps, num_sites)

        if data.ndim != 3 or data.shape[1:] != expected_shape:
             raise ValueError(f"'{key}' shape error using interval {interval}. Expected B x {expected_shape}, Got {data.shape}")
        batch_size = _check_batch_size_consistency(batch_size, data, key)

    if cfg.get("include_gsp_yield_history"):
        key = "gsp"
        if key not in numpy_batch: raise KeyError(f"Batch missing '{key}' data")
        data = numpy_batch[key]
        if not isinstance(data, np.ndarray): raise TypeError(f"'{key}' data must be np.ndarray")

        interval = _get_modality_interval(cfg, key, default_interval_minutes)

        hist_steps, _ = _get_time_steps(cfg["history_minutes"], 0, interval)
        if data.ndim < 2 or data.ndim > 3 or data.shape[1] != hist_steps:
             raise ValueError(f"'{key}' shape error using interval {interval}. Expected B x ({hist_steps}, [1]), Got {data.shape}")
        if data.ndim == 3 and data.shape[2] != 1:
             logger.warning(f"'{key}' has > 1 feature ({data.shape[2]}), expected 1.")
        batch_size = _check_batch_size_consistency(batch_size, data, key)

    if cfg.get("include_sun"):
        key = "sun"
        if key not in numpy_batch: raise KeyError(f"Batch missing '{key}' data")
        data = numpy_batch[key]
        if not isinstance(data, np.ndarray): raise TypeError(f"'{key}' data must be np.ndarray")

        interval = _get_modality_interval(cfg, key, default_interval_minutes)

        hist_steps, forecast_steps = _get_time_steps(cfg["history_minutes"], cfg["forecast_minutes"], interval)
        expected_time_steps = hist_steps + forecast_steps
        if data.ndim < 2 or data.shape[1] != expected_time_steps:
             raise ValueError(f"'{key}' shape error using interval {interval}. Expected B x ({expected_time_steps}, F), Got {data.shape}")
        batch_size = _check_batch_size_consistency(batch_size, data, key)

    if batch_size is None:
        logger.warning("Batch size could not be determined (no modalities checked or empty batch?).")

    logger.info("Batch data shape validation successful against configuration.")<|MERGE_RESOLUTION|>--- conflicted
+++ resolved
@@ -1,15 +1,13 @@
 """Validation functions for Multimodal configuration"""
 
 import logging
-<<<<<<< HEAD
 import numpy as np
+
 from typing import Any, Type
-=======
-from typing import Any, Type
-
-import numpy as np
->>>>>>> 3edea573
+from collections.abc import Sequence
+
 from ocf_data_sampler.torch_datasets.sample.base import NumpyBatch
+
 
 logger = logging.getLogger(__name__)
 
@@ -152,12 +150,6 @@
     required_if_owner_present: bool = True,
 ) -> None:
     """
-    Checking for time params.
-<<<<<<< HEAD
-    
-=======
-
->>>>>>> 3edea573
     Verifies the presence and type (expects int, warns otherwise) of a time
     parameter (`param_name`) if the feature enabling it (`owner_key`) is present
     and truthy in the configuration.
@@ -201,15 +193,9 @@
 
 def _validate_nwp_specifics(cfg: dict[str, Any], nwp_section: dict[str, Any]) -> None:
     """
-    Checks for the presence and structure of required NWP time parameters.
-
-<<<<<<< HEAD
-    Checks specifically 'nwp_history_minutes', 'nwp_forecast_minutes') and ensures 
-    their keys match sources defined in the 'nwp_encoders_dict'. Logs warnings for 
-=======
-    Checks specifically 'nwp_history_minutes', 'nwp_forecast_minutes') and ensures
-    their keys match sources defined in the 'nwp_encoders_dict'. Logs warnings for
->>>>>>> 3edea573
+    Checks for the presence and structure of required NWP time parameters
+    ('nwp_history_minutes', 'nwp_forecast_minutes') and ensures their keys
+    match the sources defined in the 'nwp_encoders_dict'. Logs warnings for
     an empty NWP source list or non-integer time values.
 
     Args:
@@ -267,13 +253,8 @@
 
 def _check_output_quantiles_config(cfg: dict[str, Any], context: str = "Top Level") -> None:
     """
-    Validates the 'output_quantiles' configuration parameter.
-<<<<<<< HEAD
-    
-=======
-
->>>>>>> 3edea573
-    Ensures it exists, is a non-empty list or tuple, and contains only numeric values.
+    Validates the 'output_quantiles' configuration parameter. Ensures it exists,
+    is a non-empty list or tuple, and contains only numeric values.
 
     Args:
         cfg: The configuration dictionary containing 'output_quantiles'.
@@ -298,84 +279,36 @@
             )
 
 
-def _check_dict_values_are_int(
-<<<<<<< HEAD
-    data: dict[str, Any], 
-=======
-    data: dict[str, Any],
->>>>>>> 3edea573
-    dict_name: str,
-) -> None:
-    """
-    Checks if all values in a dictionary are integers, logs warning otherwise.
-    """
-    _check_dict_values_type(data, dict_name, int, False)
-
-
-def _check_convnet_encoder_params(
-    cfg: dict[str, Any],
-    section_key: str,
-    context: str,
-    source_key: str | None = None,
-) -> None:
-    """
-    Validates parameters specific to ConvNet encoders.
-    """
-    convnet_params = [
-<<<<<<< HEAD
-        "in_channels", "out_features", "number_of_conv3d_layers", 
-=======
-        "in_channels", "out_features", "number_of_conv3d_layers",
->>>>>>> 3edea573
-        "conv3d_channels", "image_size_pixels"
-    ]
-    _check_encoder_params(cfg, section_key, context, convnet_params, source_key)
-
-
-def _check_attention_encoder_params(cfg: dict[str, Any], section_key: str, context: str) -> None:
-    """
-    Validates parameters specific to Attention-based encoders.
-    """
-    attention_params = [
-        "num_sites", "out_features", "num_heads", "kdim", "id_embed_dim"
-    ]
-    _check_encoder_params(cfg, section_key, context, attention_params, None)
-<<<<<<< HEAD
-=======
-
-
-def _get_encoder_config(
-    cfg: dict[str, Any],
-    section_key: str,
-    context: str,
-    source_key: str | None = None
-) -> dict[str, Any]:
-    """
-    Retrieves encoder configuration, handling both direct and nested configurations.
->>>>>>> 3edea573
-
-
-def _get_encoder_config(
-    cfg: dict[str, Any],
-    section_key: str,
-    context: str,
-    source_key: str | None = None
-) -> dict[str, Any]:
-    """
-    Retrieves encoder configuration, handling both direct and nested configurations.
-    
+def _check_convnet_encoder_params(cfg: dict[str, Any], section_key: str, context: str, source_key: str | None = None) -> None:
+    """
+    Validates parameters specific to Convolutional Neural Network (ConvNet) encoders
+    within a configuration dictionary. Handles potentially nested structures, such as
+    those used for NWP sources. Checks for required integer parameters and ensures
+    they are positive.
+
     Args:
         cfg: The main configuration dictionary.
         section_key: The key within `cfg` that points to the encoder configuration.
-        context: Context string for error messages.
-        source_key: Optional key for nested configurations.
-<<<<<<< HEAD
-        
-=======
-
->>>>>>> 3edea573
-    Returns:
-        The encoder configuration dictionary.
+                     For NWP, this would be 'nwp_encoders_dict'. For others like
+                     satellite, it's the direct section key (e.g., 'sat_encoder').
+        context: A string describing the context for error messages, helping to
+                 pinpoint the location of validation failures (e.g., 'sat_encoder',
+                 'nwp_encoders_dict[NWP_SOURCE_NAME]').
+        source_key: An optional key used specifically when `section_key` points to a
+                    dictionary of sources (like 'nwp_encoders_dict'). This specifies
+                    which source's configuration to validate within the section.
+                    Defaults to None.
+
+    Raises:
+        KeyError: If the specified section or source configuration cannot be found
+                  at the expected location within `cfg`, or if required parameter
+                  keys ('in_channels', 'out_features', etc.) are missing within
+                  the encoder's configuration dictionary.
+        TypeError: If the retrieved encoder configuration is not a dictionary, or if
+                   any of the required parameters ('in_channels', etc.) are not integers.
+        ValueError: If any of the required numeric parameters ('in_channels',
+                    'out_features', 'number_of_conv3d_layers', 'conv3d_channels',
+                    'image_size_pixels') are not positive integers.
     """
     encoder_config: dict[str, Any] | None = None
     if source_key:
@@ -392,39 +325,26 @@
 
     if not isinstance(encoder_config, dict):
         raise TypeError(f"{context}: Encoder configuration must be a dictionary.")
-    
-    return encoder_config
-
-<<<<<<< HEAD
-
-def _check_positive_int_param(
-    config: dict[str, Any],
-    param_name: str,
-    context: str
-) -> None:
-    """
-    Checks if a parameter exists, is an integer, and is positive.
-    
-    Args:
-        config: The configuration dictionary.
-        param_name: The parameter name to check.
-        context: Context string for error messages.
-    """
-    _check_key(config, param_name, required=True, expected_type=int, context=context)
-    if config[param_name] <= 0:
-        raise ValueError(f"{context}: '{param_name}' must be positive.")
-
-
-def _check_encoder_params(
-    cfg: dict[str, Any],
-    section_key: str,
-    context: str,
-    param_names: list[str],
-    source_key: str | None = None
-) -> None:
-    """
-    Generic encoder parameter validation function.
-    
+
+    _check_key(encoder_config, "in_channels", required=True, expected_type=int, context=context)
+    _check_key(encoder_config, "out_features", required=True, expected_type=int, context=context)
+    _check_key(encoder_config, "number_of_conv3d_layers", required=True, expected_type=int, context=context)
+    _check_key(encoder_config, "conv3d_channels", required=True, expected_type=int, context=context)
+    _check_key(encoder_config, "image_size_pixels", required=True, expected_type=int, context=context)
+
+    if encoder_config["in_channels"] <= 0: raise ValueError(f"{context}: 'in_channels' must be positive.")
+    if encoder_config["out_features"] <= 0: raise ValueError(f"{context}: 'out_features' must be positive.")
+    if encoder_config["number_of_conv3d_layers"] <= 0: raise ValueError(f"{context}: 'number_of_conv3d_layers' must be positive.")
+    if encoder_config["conv3d_channels"] <= 0: raise ValueError(f"{context}: 'conv3d_channels' must be positive.")
+    if encoder_config["image_size_pixels"] <= 0: raise ValueError(f"{context}: 'image_size_pixels' must be positive.")
+
+
+def _check_attention_encoder_params(cfg: dict[str, Any], section_key: str, context: str) -> None:
+    """
+    Validates parameters specific to Attention-based encoders (e.g., for PV data)
+    within the main configuration dictionary. Checks for required integer parameters
+    and ensures they are positive.
+
     Args:
         cfg: The main configuration dictionary.
         section_key: The key within `cfg` that points to the encoder configuration.
@@ -432,67 +352,28 @@
         param_names: List of parameter names to validate as positive integers.
         source_key: An optional key for nested configurations.
     """
-    encoder_config = _get_encoder_config(cfg, section_key, context, source_key)
-    
-=======
-    return encoder_config
-
-
-def _check_positive_int_param(
-    config: dict[str, Any],
-    param_name: str,
-    context: str
-) -> None:
-    """
-    Checks if a parameter exists, is an integer, and is positive.
-
-    Args:
-        config: The configuration dictionary.
-        param_name: The parameter name to check.
-        context: Context string for error messages.
-    """
-    _check_key(config, param_name, required=True, expected_type=int, context=context)
-    if config[param_name] <= 0:
-        raise ValueError(f"{context}: '{param_name}' must be positive.")
-
-
-def _check_encoder_params(
-    cfg: dict[str, Any],
-    section_key: str,
-    context: str,
-    param_names: list[str],
-    source_key: str | None = None
-) -> None:
-    """
-    Generic encoder parameter validation function.
-
-    Args:
-        cfg: The main configuration dictionary.
-        section_key: The key within `cfg` that points to the encoder configuration.
-        context: A string describing the context for error messages.
-        param_names: List of parameter names to validate as positive integers.
-        source_key: An optional key for nested configurations.
-    """
-    encoder_config = _get_encoder_config(cfg, section_key, context, source_key)
-
->>>>>>> 3edea573
-    for param_name in param_names:
-        _check_positive_int_param(encoder_config, param_name, context)
-
-
-def _check_dict_values_type(
-    data: dict[str, Any],
-    dict_name: str,
-    expected_type: Type,
-    error_on_mismatch: bool = False
-) -> None:
-    """
-    Check if all values in dictionary match expected type.
-<<<<<<< HEAD
-    
-=======
-
->>>>>>> 3edea573
+    encoder_config = cfg.get(section_key)
+
+    if not isinstance(encoder_config, dict):
+        raise TypeError(f"{context}: Encoder configuration must be a dictionary.")
+
+    _check_key(encoder_config, "num_sites", required=True, expected_type=int, context=context)
+    _check_key(encoder_config, "out_features", required=True, expected_type=int, context=context)
+    _check_key(encoder_config, "num_heads", required=True, expected_type=int, context=context)
+    _check_key(encoder_config, "kdim", required=True, expected_type=int, context=context)
+    _check_key(encoder_config, "id_embed_dim", required=True, expected_type=int, context=context)
+
+    if encoder_config["num_sites"] <= 0: raise ValueError(f"{context}: 'num_sites' must be positive.")
+    if encoder_config["out_features"] <= 0: raise ValueError(f"{context}: 'out_features' must be positive.")
+    if encoder_config["num_heads"] <= 0: raise ValueError(f"{context}: 'num_heads' must be positive.")
+    if encoder_config["kdim"] <= 0: raise ValueError(f"{context}: 'kdim' must be positive.")
+    if encoder_config["id_embed_dim"] <= 0: raise ValueError(f"{context}: 'id_embed_dim' must be positive.")
+
+
+def validate_multimodal_config(cfg: dict[str, Any]) -> dict[str, bool]:
+    """
+    Performs comprehensive validation of Multimodal model configuration dictionary.
+
     Args:
         data: The dictionary whose values to check.
         dict_name: Name of the dictionary for error messages.
@@ -520,36 +401,9 @@
         KeyError, TypeError, ValueError: If static configuration rules are violated.
     """
     _check_output_quantiles_config(cfg, context="Top Level")
-
-    _check_key(
-        cfg,
-        "forecast_minutes",
-        required=True,
-        expected_type=int,
-        warn_on_type_mismatch=True,
-    )
-    _check_key(
-<<<<<<< HEAD
-        cfg, 
-        "history_minutes", 
-        required=True, 
-        expected_type=int, 
-=======
-        cfg,
-        "history_minutes",
-        required=True,
-        expected_type=int,
->>>>>>> 3edea573
-        warn_on_type_mismatch=True,
-    )
-    _check_key(
-        cfg,
-        "min_sat_delay_minutes",
-        required=False,
-        expected_type=int,
-        warn_on_type_mismatch=True,
-    )
-
+    _check_key(cfg, "forecast_minutes", required=True, expected_type=int, warn_on_type_mismatch=True)
+    _check_key(cfg, "history_minutes", required=True, expected_type=int, warn_on_type_mismatch=True)
+    _check_key(cfg, "min_sat_delay_minutes", required=False, expected_type=int, warn_on_type_mismatch=True)
     _check_key(cfg, "nwp_interval_minutes", required=False, expected_type=dict)
 
     if "nwp_interval_minutes" in cfg and isinstance(cfg.get("nwp_interval_minutes"), dict):
@@ -565,59 +419,18 @@
 
     # Satellite Encoder
     sat_section = _check_dict_section(cfg, "sat_encoder", required=False, check_target=True)
-
-    _check_time_parameter(
-<<<<<<< HEAD
-        cfg, 
-        "sat_history_minutes",
-        owner_key="sat_encoder", 
-        required_if_owner_present=True,
-    )
-    
-=======
-        cfg,
-        "sat_history_minutes",
-        owner_key="sat_encoder",
-        required_if_owner_present=True,
-    )
-
->>>>>>> 3edea573
+    _check_time_parameter(cfg, "sat_history_minutes", owner_key="sat_encoder", required_if_owner_present=True)
     if sat_section:
         _check_convnet_encoder_params(cfg, section_key="sat_encoder", context="sat_encoder")
 
     # PV Encoder
     pv_section = _check_dict_section(cfg, "pv_encoder", required=False, check_target=True)
-
-    _check_time_parameter(
-<<<<<<< HEAD
-        cfg, 
-        "pv_history_minutes", 
-        owner_key="pv_encoder", 
-=======
-        cfg,
-        "pv_history_minutes",
-        owner_key="pv_encoder",
->>>>>>> 3edea573
-        required_if_owner_present=True,
-    )
-
+    _check_time_parameter(cfg, "pv_history_minutes", owner_key="pv_encoder", required_if_owner_present=True)
     if pv_section:
         _check_attention_encoder_params(cfg, section_key="pv_encoder", context="pv_encoder")
 
     # NWP Encoders
-    nwp_section = _check_dict_section(
-<<<<<<< HEAD
-        cfg, 
-        "nwp_encoders_dict", 
-        required=False, 
-=======
-        cfg,
-        "nwp_encoders_dict",
-        required=False,
->>>>>>> 3edea573
-        check_sub_items_target=True,
-    )
-
+    nwp_section = _check_dict_section(cfg, "nwp_encoders_dict", required=False, check_sub_items_target=True)
     if nwp_section is not None:
         _validate_nwp_specifics(cfg, nwp_section)
         for source in nwp_section.keys():
@@ -686,6 +499,89 @@
     return default_interval_minutes
 
 
+def _check_dict_values_are_int(
+    data: dict[str, Any],
+    dict_name: str,
+) -> None:
+    """
+    Checks if all values in a dictionary are integers, logs warning otherwise.
+    """
+    _check_dict_values_type(data, dict_name, int, False)
+
+
+def _check_dict_values_type(
+    data: dict[str, Any],
+    dict_name: str,
+    expected_type: Type,
+    error_on_mismatch: bool = False
+) -> None:
+    """
+    Check if all values in dictionary match expected type.
+
+    Args:
+        data: The dictionary whose values to check.
+        dict_name: Name of the dictionary for error messages.
+        expected_type: The expected type for all values.
+        error_on_mismatch: If True, raise TypeError on mismatch instead of warning.
+    """
+    for source, value in data.items():
+        if not isinstance(value, expected_type):
+            message = (
+                f"'{dict_name}' for source '{source}' expected {expected_type.__name__}, "
+                f"found {type(value).__name__}."
+            )
+            if error_on_mismatch:
+                raise TypeError(message)
+            else:
+                logger.warning(message)
+
+
+def _get_encoder_config(
+    cfg: dict[str, Any],
+    section_key: str,
+    context: str,
+    source_key: str | None = None
+) -> dict[str, Any]:
+    """
+    Retrieves encoder configuration, handling both direct and nested configurations.
+
+    Args:
+        cfg: The main configuration dictionary.
+        section_key: The key within `cfg` that points to the encoder configuration.
+        context: Context string for error messages.
+        source_key: Optional key for nested configurations.
+
+    Returns:
+        The encoder configuration dictionary.
+    """
+    encoder_config: dict[str, Any] | None = None
+    section_dict = cfg.get(section_key)
+
+    if not isinstance(section_dict, dict):
+        if section_dict is not None:
+             raise TypeError(f"{context}: Section '{section_key}' is not a valid dictionary, found {type(section_dict).__name__}.")
+        elif source_key:
+             raise KeyError(f"{context}: Cannot find section '{section_key}' to retrieve source '{source_key}'.")
+        else:
+             raise KeyError(f"{context}: Cannot find section '{section_key}'.")
+
+    if source_key:
+        encoder_config = section_dict.get(source_key)
+        if not isinstance(encoder_config, dict):
+             raise TypeError(
+                 f"{context}: Config for source '{source_key}' in '{section_key}' "
+                 f"must be a dictionary, found {type(encoder_config).__name__}."
+             )
+    else:
+        encoder_config = section_dict
+
+    if not isinstance(encoder_config, dict):
+         raise TypeError(f"{context}: Final resolved encoder config is not a dictionary.")
+
+    return encoder_config
+
+
+
 def validate(
     numpy_batch: NumpyBatch,
     multimodal_config: dict,
@@ -816,18 +712,25 @@
         batch_size = _check_batch_size_consistency(batch_size, data, key)
 
     if cfg.get("include_sun"):
-        key = "sun"
-        if key not in numpy_batch: raise KeyError(f"Batch missing '{key}' data")
-        data = numpy_batch[key]
-        if not isinstance(data, np.ndarray): raise TypeError(f"'{key}' data must be np.ndarray")
-
-        interval = _get_modality_interval(cfg, key, default_interval_minutes)
-
-        hist_steps, forecast_steps = _get_time_steps(cfg["history_minutes"], cfg["forecast_minutes"], interval)
+        sun_interval = _get_modality_interval(cfg, "sun", default_interval_minutes)
+        hist_steps, forecast_steps = _get_time_steps(cfg["history_minutes"], cfg["forecast_minutes"], sun_interval)
         expected_time_steps = hist_steps + forecast_steps
-        if data.ndim < 2 or data.shape[1] != expected_time_steps:
-             raise ValueError(f"'{key}' shape error using interval {interval}. Expected B x ({expected_time_steps}, F), Got {data.shape}")
-        batch_size = _check_batch_size_consistency(batch_size, data, key)
+
+        key_az = "solar_azimuth"
+        if key_az not in numpy_batch: raise KeyError(f"Batch missing '{key_az}' data (required since include_sun=True)")
+        data_az = numpy_batch[key_az]
+        if not isinstance(data_az, np.ndarray): raise TypeError(f"'{key_az}' data must be np.ndarray")
+        if data_az.ndim != 2 or data_az.shape[1] != expected_time_steps:
+            raise ValueError(f"'{key_az}' shape error using interval {sun_interval}. Expected B x ({expected_time_steps}), Got {data_az.shape}")
+        batch_size = _check_batch_size_consistency(batch_size, data_az, key_az)
+
+        key_el = "solar_elevation"
+        if key_el not in numpy_batch: raise KeyError(f"Batch missing '{key_el}' data (required since include_sun=True)")
+        data_el = numpy_batch[key_el]
+        if not isinstance(data_el, np.ndarray): raise TypeError(f"'{key_el}' data must be np.ndarray")
+        if data_el.ndim != 2 or data_el.shape[1] != expected_time_steps:
+             raise ValueError(f"'{key_el}' shape error using interval {sun_interval}. Expected B x ({expected_time_steps}), Got {data_el.shape}")
+        batch_size = _check_batch_size_consistency(batch_size, data_el, key_el)
 
     if batch_size is None:
         logger.warning("Batch size could not be determined (no modalities checked or empty batch?).")
