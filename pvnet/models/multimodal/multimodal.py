--- conflicted
+++ resolved
@@ -144,7 +144,7 @@
             timestep_intervals_to_plot=timestep_intervals_to_plot,
         )
         
-        self.gsp_len = (self.forecast_len_30 + self.history_len_30 + 1)
+        self.forecast_len = (self.forecast_len + self.history_len + 1)
 
 
         # Number of features expected by the output_network
@@ -255,11 +255,7 @@
 
         if self.include_sun:
             self.sun_fc1 = nn.Linear(
-<<<<<<< HEAD
-                in_features=2 * self.gsp_len,
-=======
                 in_features=2 * (self.forecast_len + self.history_len + 1),
->>>>>>> 5ce274ad
                 out_features=16,
             )
 
@@ -280,8 +276,8 @@
     def forward(self, x):
         """Run model forward"""
         
-        x[BatchKey.gsp] = x[BatchKey.gsp][:, :self.gsp_len]
-        x[BatchKey.gsp_time_utc] = x[BatchKey.gsp_time_utc][:, :self.gsp_len]
+        x[BatchKey.gsp] = x[BatchKey.gsp][:, :self.forecast_len]
+        x[BatchKey.gsp_time_utc] = x[BatchKey.gsp_time_utc][:, :self.forecast_len]
 
         
         modes = OrderedDict()
@@ -368,17 +364,10 @@
             
             sun = torch.cat(
                 (
-<<<<<<< HEAD
-                    x[BatchKey.gsp_solar_azimuth][:, :self.gsp_len], 
-                    x[BatchKey.gsp_solar_elevation][:, :self.gsp_len]
-                ),
-                dim=1
-=======
-                    x[BatchKey[f"{self.target_key_name}_solar_azimuth"]],
-                    x[BatchKey[f"{self.target_key_name}_solar_elevation"]],
+                    x[BatchKey[f"{self.target_key_name}_solar_azimuth"]][:, :self.forecast_len],
+                    x[BatchKey[f"{self.target_key_name}_solar_elevation"]][:, :self.forecast_len],
                 ),
                 dim=1,
->>>>>>> 5ce274ad
             ).float()
             sun = self.sun_fc1(sun)
             modes["sun"] = sun
