"""The default composite model architecture for PVNet"""

from collections import OrderedDict
from typing import Optional


import torch
from torchvision.transforms.functional import center_crop

from ocf_datapipes.batch import BatchKey, NWPBatchKey
from torch import nn
from torchvision.transforms.functional import center_crop

import pvnet
from pvnet.models.multimodal.multimodal_base import MultimodalBaseModel
from pvnet.models.multimodal.basic_blocks import ImageEmbedding
from pvnet.models.multimodal.encoders.basic_blocks import AbstractNWPSatelliteEncoder
from pvnet.models.multimodal.linear_networks.basic_blocks import AbstractLinearNetwork
from pvnet.models.multimodal.site_encoders.basic_blocks import AbstractPVSitesEncoder
from pvnet.optimizers import AbstractOptimizer



class Model(MultimodalBaseModel):
    """Neural network which combines information from different sources

    Architecture is roughly as follows:

    - Satellite data, if included, is put through an encoder which transforms it from 4D, with time,
        channel, height, and width dimensions to become a 1D feature vector.
    - NWP, if included, is put through a similar encoder.
    - PV site-level data, if included, is put through an encoder which transforms it from 2D, with
        time and system-ID dimensions, to become a 1D feature vector.
    - The satellite features*, NWP features*, PV site-level features*, GSP ID embedding*, and sun
        paramters* are concatenated into a 1D feature vector and passed through another neural
        network to combine them and produce a forecast.

    * if included
    """

    name = "conv3d_sat_nwp"

    def __init__(
        self,
        output_network: AbstractLinearNetwork,
        output_quantiles: Optional[list[float]] = None,
        nwp_encoders_dict: Optional[dict[AbstractNWPSatelliteEncoder]] = None,
        sat_encoder: Optional[AbstractNWPSatelliteEncoder] = None,
        pv_encoder: Optional[AbstractPVSitesEncoder] = None,
        wind_encoder: Optional[AbstractPVSitesEncoder] = None,
        sensor_encoder: Optional[AbstractPVSitesEncoder] = None,
        add_image_embedding_channel: bool = False,
        include_gsp_yield_history: bool = True,
        include_sun: bool = True,
        embedding_dim: Optional[int] = 16,
        forecast_minutes: int = 30,
        history_minutes: int = 60,
        sat_history_minutes: Optional[int] = None,
        min_sat_delay_minutes: Optional[int] = 30,
        nwp_forecast_minutes: Optional[int] = None,
        nwp_history_minutes: Optional[int] = None,
        pv_history_minutes: Optional[int] = None,
        wind_history_minutes: Optional[int] = None,
        sensor_history_minutes: Optional[int] = None,
        optimizer: AbstractOptimizer = pvnet.optimizers.Adam(),
        target_key: str = "gsp",
        interval_minutes: int = 30,
        pv_interval_minutes: int = 5,
        sat_interval_minutes: int = 5,
        sensor_interval_minutes: int = 30,
        wind_interval_minutes: int = 15,
        num_embeddings: Optional[int] = 318,
        timestep_intervals_to_plot: Optional[list[int]] = None,
        adapt_batches: Optional[bool] = False,
    ):
        """Neural network which combines information from different sources.

        Notes:
            In the args, where it says a module `m` is partially instantiated, it means that a
            normal pytorch module will be returned by running `mod = m(**kwargs)`. In this library,
            this partial instantiation is generally achieved using partial instantiation via hydra.
            However, the arg is still valid as long as `m(**kwargs)` returns a valid pytorch module
            - for example if `m` is a regular function.

        Args:
            output_network: A partially instatiated pytorch Module class used to combine the 1D
                features to produce the forecast.
            output_quantiles: A list of float (0.0, 1.0) quantiles to predict values for. If set to
                None the output is a single value.
            nwp_encoders_dict: A dictionary of partially instatiated pytorch Module class used to
                encode the NWP data from 4D into an 1D feature vector from different sources.
            sat_encoder: A partially instatiated pytorch Module class used to encode the satellite
                data from 4D into an 1D feature vector.
            pv_encoder: A partially instatiated pytorch Module class used to encode the site-level
                PV data from 2D into an 1D feature vector.
            add_image_embedding_channel: Add a channel to the NWP and satellite data with the
                embedding of the GSP ID.
            include_gsp_yield_history: Include GSP yield data.
            include_sun: Include sun azimuth and altitude data.
            embedding_dim: Number of embedding dimensions to use for GSP ID. Not included if set to
                `None`.
            forecast_minutes: The amount of minutes that should be forecasted.
            history_minutes: The default amount of historical minutes that are used.
            sat_history_minutes: Length of recent observations used for satellite inputs. Defaults
                to `history_minutes` if not provided.
            min_sat_delay_minutes: Minimum delay with respect to t0 of the latest available
                satellite image.
            nwp_forecast_minutes: Period of future NWP forecast data used as input. Defaults to
                `forecast_minutes` if not provided.
            nwp_history_minutes: Period of historical NWP forecast used as input. Defaults to
                `history_minutes` if not provided.
            pv_history_minutes: Length of recent site-level PV data data used as
            input. Defaults to `history_minutes` if not provided.
            optimizer: Optimizer factory function used for network.
            target_key: The key of the target variable in the batch.
            interval_minutes: The interval between each sample of the target data
            wind_interval_minutes: The interval between each sample of the wind data
            wind_encoder: Encoder for wind data
            wind_history_minutes: Length of recent wind data used as input.
            pv_interval_minutes: The interval between each sample of the PV data
            sat_interval_minutes: The interval between each sample of the satellite data
            sensor_interval_minutes: The interval between each sample of the sensor data
            num_embeddings: The number of dimensions to use for the image embedding
            timestep_intervals_to_plot: Intervals, in timesteps, to plot in
            addition to the full forecast
            sensor_encoder: Encoder for sensor data
            sensor_history_minutes: Length of recent sensor data used as input.
            adapt_batches: If set to true, we attempt to slice the batches to the expected shape for
                the model to use. This allows us to overprepare batches and slice from them for the 
                data we need for a model run.
        """

        self.include_gsp_yield_history = include_gsp_yield_history
        self.include_sat = sat_encoder is not None
        self.include_nwp = nwp_encoders_dict is not None and len(nwp_encoders_dict) != 0
        self.include_pv = pv_encoder is not None
        self.include_sun = include_sun
        self.include_wind = wind_encoder is not None
        self.include_sensor = sensor_encoder is not None
        self.embedding_dim = embedding_dim
        self.add_image_embedding_channel = add_image_embedding_channel
        self.interval_minutes = interval_minutes
        self.adapt_batches = adapt_batches

        super().__init__(
            history_minutes=history_minutes,
            forecast_minutes=forecast_minutes,
            optimizer=optimizer,
            output_quantiles=output_quantiles,
            target_key=target_key,
            interval_minutes=interval_minutes,
            timestep_intervals_to_plot=timestep_intervals_to_plot,
        )
<<<<<<< HEAD
    
=======

        self.forecast_len = self.forecast_len + self.history_len + 1

>>>>>>> e0f31ecc
        # Number of features expected by the output_network
        # Add to this as network pices are constructed
        fusion_input_features = 0

        if self.include_sat:
            # Param checks
            assert sat_history_minutes is not None
            assert nwp_forecast_minutes is not None

            self.sat_sequence_len = (
                sat_history_minutes - min_sat_delay_minutes
            ) // sat_interval_minutes + 1

            self.sat_encoder = sat_encoder(
                sequence_length=self.sat_sequence_len,
                in_channels=sat_encoder.keywords["in_channels"] + add_image_embedding_channel,
            )
            if add_image_embedding_channel:
                self.sat_embed = ImageEmbedding(
                    num_embeddings, self.sat_sequence_len, self.sat_encoder.image_size_pixels
                )

            # Update num features
            fusion_input_features += self.sat_encoder.out_features

        if self.include_nwp:
            # Param checks
            assert nwp_forecast_minutes is not None
            assert nwp_history_minutes is not None

            # For each NWP encoder the forecast and history minutes must be set
            assert set(nwp_encoders_dict.keys()) == set(nwp_forecast_minutes.keys())
            assert set(nwp_encoders_dict.keys()) == set(nwp_history_minutes.keys())

            self.nwp_encoders_dict = torch.nn.ModuleDict()
            if add_image_embedding_channel:
                self.nwp_embed_dict = torch.nn.ModuleDict()

            for nwp_source in nwp_encoders_dict.keys():
                nwp_sequence_len = (
                    nwp_history_minutes[nwp_source] // 60
                    + nwp_forecast_minutes[nwp_source] // 60
                    + 1
                )

                self.nwp_encoders_dict[nwp_source] = nwp_encoders_dict[nwp_source](
                    sequence_length=nwp_sequence_len,
                    in_channels=(
                        nwp_encoders_dict[nwp_source].keywords["in_channels"]
                        + add_image_embedding_channel
                    ),
                )
                if add_image_embedding_channel:
                    self.nwp_embed_dict[nwp_source] = ImageEmbedding(
                        num_embeddings,
                        nwp_sequence_len,
                        self.nwp_encoders_dict[nwp_source].image_size_pixels,
                    )

                # Update num features
                fusion_input_features += self.nwp_encoders_dict[nwp_source].out_features

        if self.include_pv:
            assert pv_history_minutes is not None

            self.pv_encoder = pv_encoder(
                sequence_length=pv_history_minutes // pv_interval_minutes + 1,
                target_key_to_use=self._target_key_name,
                input_key_to_use="pv",
            )

            # Update num features
            fusion_input_features += self.pv_encoder.out_features

        if self.include_wind:
            if wind_history_minutes is None:
                wind_history_minutes = history_minutes

            self.wind_encoder = wind_encoder(
                sequence_length=wind_history_minutes // wind_interval_minutes + 1,
                target_key_to_use=self._target_key_name,
                input_key_to_use="wind",
            )

            # Update num features
            fusion_input_features += self.wind_encoder.out_features

        if self.include_sensor:
            if sensor_history_minutes is None:
                sensor_history_minutes = history_minutes

            self.sensor_encoder = sensor_encoder(
                sequence_length=sensor_history_minutes // sensor_interval_minutes + 1,
                target_key_to_use=self._target_key_name,
                input_key_to_use="sensor",
            )

            # Update num features
            fusion_input_features += self.sensor_encoder.out_features

        if self.embedding_dim:
            self.embed = nn.Embedding(num_embeddings=num_embeddings, embedding_dim=embedding_dim)

            # Update num features
            fusion_input_features += embedding_dim

        if self.include_sun:
            self.sun_fc1 = nn.Linear(
                in_features=2 * (self.forecast_len + self.history_len + 1),
                out_features=16,
            )

            # Update num features
            fusion_input_features += 16

        if include_gsp_yield_history:
            # Update num features
            fusion_input_features += self.history_len

        self.output_network = output_network(
            in_features=fusion_input_features,
            out_features=self.num_output_features,
        )

        self.save_hyperparameters()

        
    def forward(self, x):
        """Run model forward"""
<<<<<<< HEAD
        
        if self.adapt_batches:
            x = self._adapt_batch(x)
        
=======

        x[BatchKey.gsp] = x[BatchKey.gsp][:, : self.forecast_len]
        x[BatchKey.gsp_time_utc] = x[BatchKey.gsp_time_utc][:, : self.forecast_len]

>>>>>>> e0f31ecc
        modes = OrderedDict()
        # ******************* Satellite imagery *************************
        if self.include_sat:
            # Shape: batch_size, seq_length, channel, height, width
            sat_data = x[BatchKey.satellite_actual][:, : self.sat_sequence_len]
            sat_data = torch.swapaxes(sat_data, 1, 2).float()  # switch time and channels
<<<<<<< HEAD
            
=======

            sat_data = center_crop(sat_data, output_size=self.sat_encoder.image_size_pixels)

>>>>>>> e0f31ecc
            if self.add_image_embedding_channel:
                id = x[BatchKey[f"{self._target_key_name}_id"]][:, 0].int()
                sat_data = self.sat_embed(sat_data, id)
            modes["sat"] = self.sat_encoder(sat_data)

        # *********************** NWP Data ************************************
        if self.include_nwp:
            # Loop through potentially many NMPs
            for nwp_source in self.nwp_encoders_dict:
                # shape: batch_size, seq_len, n_chans, height, width
                nwp_data = x[BatchKey.nwp][nwp_source][NWPBatchKey.nwp].float()
                nwp_data = torch.swapaxes(nwp_data, 1, 2)  # switch time and channels
                
                # Some NWP variables can overflow into NaNs when normalised if they have extreme
                # tails
                nwp_data = torch.clip(nwp_data, min=-50, max=50)
<<<<<<< HEAD
                
=======
                nwp_data = center_crop(
                    nwp_data, output_size=self.nwp_encoders_dict[nwp_source].image_size_pixels
                )
                nwp_data = nwp_data[:, :, : self.nwp_encoders_dict[nwp_source].sequence_length]
>>>>>>> e0f31ecc
                if self.add_image_embedding_channel:
                    id = x[BatchKey[f"{self._target_key_name}_id"]][:, 0].int()
                    nwp_data = self.nwp_embed_dict[nwp_source](nwp_data, id)

                nwp_out = self.nwp_encoders_dict[nwp_source](nwp_data)
                modes[f"nwp/{nwp_source}"] = nwp_out

        # *********************** PV Data *************************************
        # Add site-level PV yield
        if self.include_pv:
            if self._target_key_name != "pv":
                modes["pv"] = self.pv_encoder(x)
            else:
                # Target is PV, so only take the history
                # Copy batch
                x_tmp = x.copy()
                x_tmp[BatchKey.pv] = x_tmp[BatchKey.pv][:, : self.history_len + 1]
                modes["pv"] = self.pv_encoder(x_tmp)

        # *********************** GSP Data ************************************
        # add gsp yield history
        if self.include_gsp_yield_history:
            gsp_history = x[BatchKey.gsp][:, : self.history_len].float()
            gsp_history = gsp_history.reshape(gsp_history.shape[0], -1)
            modes["gsp"] = gsp_history

        # ********************** Embedding of GSP ID ********************
        if self.embedding_dim:
            id = x[BatchKey[f"{self._target_key_name}_id"]][:, 0].int()
            id_embedding = self.embed(id)
            modes["id"] = id_embedding

        # *********************** Wind Data ************************************
        if self.include_wind:
            if self._target_key_name != "wind":
                modes["wind"] = self.wind_encoder(x)
            else:
                # Have to be its own Batch format
                x_tmp = x.copy()
                x_tmp[BatchKey.wind] = x_tmp[BatchKey.wind][:, : self.history_len + 1]
                # This needs to be a Batch as input
                modes["wind"] = self.wind_encoder(x_tmp)

        # *********************** Sensor Data ************************************
        if self.include_sensor:
            if self._target_key_name != "sensor":
                modes["sensor"] = self.sensor_encoder(x)
            else:
                x_tmp = x.copy()
                x_tmp[BatchKey.sensor] = x_tmp[BatchKey.sensor][:, : self.history_len + 1]
                # This needs to be a Batch as input
                modes["sensor"] = self.sensor_encoder(x_tmp)

        if self.include_sun:
            sun = torch.cat(
                (
<<<<<<< HEAD
                    x[BatchKey[f"{self._target_key_name}_solar_azimuth"]],
                    x[BatchKey[f"{self._target_key_name}_solar_elevation"]],
=======
                    x[BatchKey[f"{self.target_key_name}_solar_azimuth"]][:, : self.forecast_len],
                    x[BatchKey[f"{self.target_key_name}_solar_elevation"]][:, : self.forecast_len],
>>>>>>> e0f31ecc
                ),
                dim=1,
            ).float()
            sun = self.sun_fc1(sun)
            modes["sun"] = sun

        out = self.output_network(modes)

        if self.use_quantile_regression:
            # Shape: batch_size, seq_length * num_quantiles
            out = out.reshape(out.shape[0], self.forecast_len, len(self.output_quantiles))

        return out
    
<|MERGE_RESOLUTION|>--- conflicted
+++ resolved
@@ -151,13 +151,7 @@
             interval_minutes=interval_minutes,
             timestep_intervals_to_plot=timestep_intervals_to_plot,
         )
-<<<<<<< HEAD
-    
-=======
-
-        self.forecast_len = self.forecast_len + self.history_len + 1
-
->>>>>>> e0f31ecc
+        
         # Number of features expected by the output_network
         # Add to this as network pices are constructed
         fusion_input_features = 0
@@ -287,30 +281,17 @@
         
     def forward(self, x):
         """Run model forward"""
-<<<<<<< HEAD
         
         if self.adapt_batches:
             x = self._adapt_batch(x)
-        
-=======
-
-        x[BatchKey.gsp] = x[BatchKey.gsp][:, : self.forecast_len]
-        x[BatchKey.gsp_time_utc] = x[BatchKey.gsp_time_utc][:, : self.forecast_len]
-
->>>>>>> e0f31ecc
+
         modes = OrderedDict()
         # ******************* Satellite imagery *************************
         if self.include_sat:
             # Shape: batch_size, seq_length, channel, height, width
             sat_data = x[BatchKey.satellite_actual][:, : self.sat_sequence_len]
             sat_data = torch.swapaxes(sat_data, 1, 2).float()  # switch time and channels
-<<<<<<< HEAD
             
-=======
-
-            sat_data = center_crop(sat_data, output_size=self.sat_encoder.image_size_pixels)
-
->>>>>>> e0f31ecc
             if self.add_image_embedding_channel:
                 id = x[BatchKey[f"{self._target_key_name}_id"]][:, 0].int()
                 sat_data = self.sat_embed(sat_data, id)
@@ -327,14 +308,7 @@
                 # Some NWP variables can overflow into NaNs when normalised if they have extreme
                 # tails
                 nwp_data = torch.clip(nwp_data, min=-50, max=50)
-<<<<<<< HEAD
                 
-=======
-                nwp_data = center_crop(
-                    nwp_data, output_size=self.nwp_encoders_dict[nwp_source].image_size_pixels
-                )
-                nwp_data = nwp_data[:, :, : self.nwp_encoders_dict[nwp_source].sequence_length]
->>>>>>> e0f31ecc
                 if self.add_image_embedding_channel:
                     id = x[BatchKey[f"{self._target_key_name}_id"]][:, 0].int()
                     nwp_data = self.nwp_embed_dict[nwp_source](nwp_data, id)
@@ -391,13 +365,8 @@
         if self.include_sun:
             sun = torch.cat(
                 (
-<<<<<<< HEAD
                     x[BatchKey[f"{self._target_key_name}_solar_azimuth"]],
                     x[BatchKey[f"{self._target_key_name}_solar_elevation"]],
-=======
-                    x[BatchKey[f"{self.target_key_name}_solar_azimuth"]][:, : self.forecast_len],
-                    x[BatchKey[f"{self.target_key_name}_solar_elevation"]][:, : self.forecast_len],
->>>>>>> e0f31ecc
                 ),
                 dim=1,
             ).float()
