--- conflicted
+++ resolved
@@ -5,18 +5,9 @@
 import torch
 from lightning.pytorch import LightningDataModule
 from ocf_data_sampler.numpy_sample.collate import stack_np_samples_into_batch
-<<<<<<< HEAD
-from ocf_data_sampler.torch_datasets.sample.base import (
-    NumpyBatch,
-    NumpySample,
-    SampleBase,
-    TensorBatch,
-    batch_to_tensor,
-)
-=======
 from ocf_data_sampler.numpy_sample.common_types import NumpySample, TensorBatch
 from ocf_data_sampler.torch_datasets.sample.base import SampleBase, batch_to_tensor
->>>>>>> c6d0f981
+
 from torch.utils.data import DataLoader, Dataset, Subset
 
 
